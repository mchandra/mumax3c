--- conflicted
+++ resolved
@@ -129,11 +129,5 @@
         system.m = m_field
 
     def _update_dt(self, system):
-        pass
-<<<<<<< HEAD
-        system.dt = oo.read(os.path.join(self.dirname, f'{system.name}.out',
-                                         'table.txt'))
-=======
         system.dt = oo.read(os.path.join(self.dirname,f'{system.name}.out',
                                          f'table.txt'))
->>>>>>> b22b0149
